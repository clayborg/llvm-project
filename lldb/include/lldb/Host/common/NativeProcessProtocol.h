//===-- NativeProcessProtocol.h ---------------------------------*- C++ -*-===//
//
// Part of the LLVM Project, under the Apache License v2.0 with LLVM Exceptions.
// See https://llvm.org/LICENSE.txt for license information.
// SPDX-License-Identifier: Apache-2.0 WITH LLVM-exception
//
//===----------------------------------------------------------------------===//

#ifndef LLDB_HOST_COMMON_NATIVEPROCESSPROTOCOL_H
#define LLDB_HOST_COMMON_NATIVEPROCESSPROTOCOL_H

#include "NativeBreakpointList.h"
#include "NativeThreadProtocol.h"
#include "NativeWatchpointList.h"
#include "lldb/Host/Host.h"
#include "lldb/Host/MainLoop.h"
#include "lldb/Utility/AddressSpace.h"
#include "lldb/Utility/ArchSpec.h"
#include "lldb/Utility/Iterable.h"
#include "lldb/Utility/Status.h"
#include "lldb/Utility/GPUGDBRemotePackets.h"
#include "lldb/Utility/TraceGDBRemotePackets.h"
#include "lldb/Utility/UnimplementedError.h"
#include "lldb/lldb-private-forward.h"
#include "lldb/lldb-types.h"
#include "llvm/ADT/ArrayRef.h"
#include "llvm/ADT/DenseSet.h"
#include "llvm/ADT/StringRef.h"
#include "llvm/Support/Error.h"
#include "llvm/Support/MemoryBuffer.h"
#include <mutex>
#include <optional>
#include <unordered_map>
#include <vector>

namespace lldb_private {
LLVM_ENABLE_BITMASK_ENUMS_IN_NAMESPACE();

class MemoryRegionInfo;
class ResumeActionList;

struct SVR4LibraryInfo {
  std::string name;
  lldb::addr_t link_map;
  lldb::addr_t base_addr;
  lldb::addr_t ld_addr;
  lldb::addr_t next;
};

// NativeProcessProtocol
class NativeProcessProtocol {
public:
  virtual ~NativeProcessProtocol() = default;

  typedef std::vector<std::unique_ptr<NativeThreadProtocol>> thread_collection;
  typedef LockingAdaptedIterable<
      std::recursive_mutex, thread_collection,
      llvm::pointee_iterator<thread_collection::const_iterator>>
      ThreadIterable;

  virtual Status Resume(const ResumeActionList &resume_actions) = 0;

  virtual Status Halt() = 0;

  virtual Status Detach() = 0;

  /// Sends a process a UNIX signal \a signal.
  ///
  /// \return
  ///     Returns an error object.
  virtual Status Signal(int signo) = 0;

  /// Tells a process to interrupt all operations as if by a Ctrl-C.
  ///
  /// The default implementation will send a local host's equivalent of
  /// a SIGSTOP to the process via the NativeProcessProtocol::Signal()
  /// operation.
  ///
  /// \return
  ///     Returns an error object.
  virtual Status Interrupt();

  virtual Status Kill() = 0;

  // Tells a process not to stop the inferior on given signals and just
  // reinject them back.
  virtual Status IgnoreSignals(llvm::ArrayRef<int> signals);

  // Memory and memory region functions

  virtual Status GetMemoryRegionInfo(lldb::addr_t load_addr,
                                     MemoryRegionInfo &range_info);

  virtual Status ReadMemory(lldb::addr_t addr, void *buf, size_t size,
                            size_t &bytes_read) = 0;

  virtual std::vector<AddressSpaceInfo> GetAddressSpaces() { return {}; }

  virtual Status ReadMemoryWithSpace(lldb::addr_t addr, uint64_t addr_space,
                                     NativeThreadProtocol *thread,
                                     void *buf, size_t size,
                                     size_t &bytes_read) {
    return Status::FromErrorString("ReadMemoryWithSpace not supported");
  };

  Status ReadMemoryWithoutTrap(lldb::addr_t addr, void *buf, size_t size,
                               size_t &bytes_read);

  virtual Status ReadMemoryTags(int32_t type, lldb::addr_t addr, size_t len,
                                std::vector<uint8_t> &tags);

  virtual Status WriteMemoryTags(int32_t type, lldb::addr_t addr, size_t len,
                                 const std::vector<uint8_t> &tags);

  /// Reads a null terminated string from memory.
  ///
  /// Reads up to \p max_size bytes of memory until it finds a '\0'.
  /// If a '\0' is not found then it reads max_size-1 bytes as a string and a
  /// '\0' is added as the last character of the \p buffer.
  ///
  /// \param[in] addr
  ///     The address in memory to read from.
  ///
  /// \param[in] buffer
  ///     An allocated buffer with at least \p max_size size.
  ///
  /// \param[in] max_size
  ///     The maximum number of bytes to read from memory until it reads the
  ///     string.
  ///
  /// \param[out] total_bytes_read
  ///     The number of bytes read from memory into \p buffer.
  ///
  /// \return
  ///     Returns a StringRef backed up by the \p buffer passed in.
  llvm::Expected<llvm::StringRef>
  ReadCStringFromMemory(lldb::addr_t addr, char *buffer, size_t max_size,
                        size_t &total_bytes_read);

  virtual Status WriteMemory(lldb::addr_t addr, const void *buf, size_t size,
                             size_t &bytes_written) = 0;

  virtual llvm::Expected<lldb::addr_t> AllocateMemory(size_t size,
                                                      uint32_t permissions) {
    return llvm::make_error<UnimplementedError>();
  }

  virtual llvm::Error DeallocateMemory(lldb::addr_t addr) {
    return llvm::make_error<UnimplementedError>();
  }

  virtual lldb::addr_t GetSharedLibraryInfoAddress() = 0;

  virtual llvm::Expected<std::vector<SVR4LibraryInfo>>
  GetLoadedSVR4Libraries() {
    return llvm::createStringError(llvm::inconvertibleErrorCode(),
                                   "Not implemented");
  }

  virtual bool IsAlive() const;

  virtual size_t UpdateThreads() = 0;

  virtual const ArchSpec &GetArchitecture() const = 0;

  // Breakpoint functions
  virtual Status SetBreakpoint(lldb::addr_t addr, uint32_t size,
                               bool hardware) = 0;

  virtual Status RemoveBreakpoint(lldb::addr_t addr, bool hardware = false);

  // Hardware Breakpoint functions
  virtual const HardwareBreakpointMap &GetHardwareBreakpointMap() const;

  virtual Status SetHardwareBreakpoint(lldb::addr_t addr, size_t size);

  virtual Status RemoveHardwareBreakpoint(lldb::addr_t addr);

  // Watchpoint functions
  virtual const NativeWatchpointList::WatchpointMap &GetWatchpointMap() const;

  virtual std::optional<std::pair<uint32_t, uint32_t>>
  GetHardwareDebugSupportInfo() const;

  virtual Status SetWatchpoint(lldb::addr_t addr, size_t size,
                               uint32_t watch_flags, bool hardware);

  virtual Status RemoveWatchpoint(lldb::addr_t addr);

  // Accessors
  lldb::pid_t GetID() const { return m_pid; }

  // Get process info
  virtual bool GetProcessInfo(ProcessInstanceInfo &proc_info);

  lldb::StateType GetState() const;

  bool IsRunning() const {
    return m_state == lldb::eStateRunning || IsStepping();
  }

  bool IsStepping() const { return m_state == lldb::eStateStepping; }

  bool IsStopped() const { return m_state == lldb::eStateStopped; }

  bool CanResume() const { return IsStopped(); }

  lldb::ByteOrder GetByteOrder() const {
    return GetArchitecture().GetByteOrder();
  }

  uint32_t GetAddressByteSize() const {
    return GetArchitecture().GetAddressByteSize();
  }

  virtual llvm::ErrorOr<std::unique_ptr<llvm::MemoryBuffer>>
  GetAuxvData() const = 0;

  // Exit Status
  virtual std::optional<WaitStatus> GetExitStatus();

  virtual bool SetExitStatus(WaitStatus status, bool bNotifyStateChange);

  // Access to threads
  NativeThreadProtocol *GetThreadAtIndex(uint32_t idx);

  NativeThreadProtocol *GetThreadByID(lldb::tid_t tid);

  void SetCurrentThreadID(lldb::tid_t tid) { m_current_thread_id = tid; }

  lldb::tid_t GetCurrentThreadID() const { return m_current_thread_id; }

  NativeThreadProtocol *GetCurrentThread() {
    return GetThreadByID(m_current_thread_id);
  }

  ThreadIterable Threads() const {
    return ThreadIterable(m_threads, m_threads_mutex);
  }

  // Access to inferior stdio
  virtual int GetTerminalFileDescriptor() { return m_terminal_fd; }

  // Stop id interface

  uint32_t GetStopID() const;

  // Return the next stop ID. If the state is running, it will return the next
  // stop ID, else if it is stopped, it will return the current stop ID.
  uint32_t GetNextStopID() const;

  // Callbacks for low-level process state changes
  class NativeDelegate {
  public:
    virtual ~NativeDelegate() = default;

    virtual void InitializeDelegate(NativeProcessProtocol *process) = 0;

    virtual void ProcessStateChanged(NativeProcessProtocol *process,
                                     lldb::StateType state) = 0;

    virtual void DidExec(NativeProcessProtocol *process) = 0;

    virtual void
    NewSubprocess(NativeProcessProtocol *parent_process,
                  std::unique_ptr<NativeProcessProtocol> child_process) = 0;
  };

  virtual Status GetLoadedModuleFileSpec(const char *module_path,
                                         FileSpec &file_spec) = 0;

  virtual Status GetFileLoadAddress(const llvm::StringRef &file_name,
                                    lldb::addr_t &load_addr) = 0;

  virtual std::optional<GPUDynamicLoaderResponse> 
  GetGPUDynamicLoaderLibraryInfos(const GPUDynamicLoaderArgs &args) {
    return std::nullopt;
  }

  /// Add GPU actions to the next stop reply packet.
  ///
  /// This function will get called each time a stop reply packet is being 
  /// created and allows either the native process or GPU process to add any
  /// GPUActions to the stop reply packet. 
  ///
  /// If the GPUActions are added to the GPU stop reply packet, then these 
  /// actions will be executed in the CPU process that owns the GPU plug-in and
  /// the GPU process can auto resume. 
  ///
  /// If the GPUActions are added to the CPU stop reply packet, then the actions
  /// will be performed on the CPU process.
  ///
  /// This is currently targeted for GPU processes that can return a "fake" stop 
  /// reason which allows the GPU to perform GPUActions on the CPU process 
  /// and then auto resume the GPU process. This can be used if the GPU process
  /// gets a notification or event from the GPU debug driver that doesn't 
  /// actually stop the GPU, yet requires interaction with the CPU process, like
  /// setting a breakpoint in the CPU process.
  ///
  virtual std::optional<GPUActions> GetGPUActions() {
    return std::nullopt;
  };



  /// Extension flag constants, returned by Manager::GetSupportedExtensions()
  /// and passed to SetEnabledExtension()
  enum class Extension {
    multiprocess = (1u << 0),
    fork = (1u << 1),
    vfork = (1u << 2),
    pass_signals = (1u << 3),
    auxv = (1u << 4),
    libraries_svr4 = (1u << 5),
    memory_tagging = (1u << 6),
    savecore = (1u << 7),
    siginfo_read = (1u << 8),
    gpu_plugins = (1u << 9),
    gpu_dyld = (1u << 10),
<<<<<<< HEAD

    LLVM_MARK_AS_BITMASK_ENUM(gpu_dyld)
=======
    address_spaces = (1u << 11),
    LLVM_MARK_AS_BITMASK_ENUM(address_spaces)
>>>>>>> f1343a44
  };

  class Manager {
  public:
    Manager(MainLoop &mainloop) : m_mainloop(mainloop) {}
    Manager(const Manager &) = delete;
    Manager &operator=(const Manager &) = delete;

    virtual ~Manager();

    /// Launch a process for debugging.
    ///
    /// \param[in] launch_info
    ///     Information required to launch the process.
    ///
    /// \param[in] native_delegate
    ///     The delegate that will receive messages regarding the
    ///     inferior.  Must outlive the NativeProcessProtocol
    ///     instance.
    ///
    /// \param[in] mainloop
    ///     The mainloop instance with which the process can register
    ///     callbacks. Must outlive the NativeProcessProtocol
    ///     instance.
    ///
    /// \return
    ///     A NativeProcessProtocol shared pointer if the operation succeeded or
    ///     an error object if it failed.
    virtual llvm::Expected<std::unique_ptr<NativeProcessProtocol>>
    Launch(ProcessLaunchInfo &launch_info,
           NativeDelegate &native_delegate) = 0;

    /// Attach to an existing process.
    ///
    /// \param[in] pid
    ///     pid of the process locatable
    ///
    /// \param[in] native_delegate
    ///     The delegate that will receive messages regarding the
    ///     inferior.  Must outlive the NativeProcessProtocol
    ///     instance.
    ///
    /// \param[in] mainloop
    ///     The mainloop instance with which the process can register
    ///     callbacks. Must outlive the NativeProcessProtocol
    ///     instance.
    ///
    /// \return
    ///     A NativeProcessProtocol shared pointer if the operation succeeded or
    ///     an error object if it failed.
    virtual llvm::Expected<std::unique_ptr<NativeProcessProtocol>>
    Attach(lldb::pid_t pid, NativeDelegate &native_delegate) = 0;

    /// Get the bitmask of extensions supported by this process plugin.
    ///
    /// \return
    ///     A NativeProcessProtocol::Extension bitmask.
    virtual Extension GetSupportedExtensions() const { return {}; }

  protected:
    MainLoop &m_mainloop;
  };

  /// Notify tracers that the target process will resume
  virtual void NotifyTracersProcessWillResume() {}

  /// Notify tracers that the target process just stopped
  virtual void NotifyTracersProcessDidStop() {}

  /// Start tracing a process or its threads.
  ///
  /// \param[in] json_params
  ///     JSON object with the information of what and how to trace.
  ///     In the case of gdb-remote, this object should conform to the
  ///     jLLDBTraceStart packet.
  ///
  ///     This object should have a string entry called "type", which is the
  ///     tracing technology name.
  ///
  /// \param[in] type
  ///     Tracing technology type, as described in the \a json_params.
  ///
  /// \return
  ///     \a llvm::Error::success if the operation was successful, or an
  ///     \a llvm::Error otherwise.
  virtual llvm::Error TraceStart(llvm::StringRef json_params,
                                 llvm::StringRef type) {
    return llvm::createStringError(llvm::inconvertibleErrorCode(),
                                   "Unsupported tracing type '%s'",
                                   type.data());
  }

  /// \copydoc Process::TraceStop(const TraceStopRequest &)
  virtual llvm::Error TraceStop(const TraceStopRequest &request) {
    return llvm::createStringError(llvm::inconvertibleErrorCode(),
                                   "Unsupported tracing type '%s'",
                                   request.type.data());
  }

  /// \copydoc Process::TraceGetState(llvm::StringRef type)
  virtual llvm::Expected<llvm::json::Value>
  TraceGetState(llvm::StringRef type) {
    return llvm::createStringError(llvm::inconvertibleErrorCode(),
                                   "Unsupported tracing type '%s'",
                                   type.data());
  }

  /// \copydoc Process::TraceGetBinaryData(const TraceGetBinaryDataRequest &)
  virtual llvm::Expected<std::vector<uint8_t>>
  TraceGetBinaryData(const TraceGetBinaryDataRequest &request) {
    return llvm::createStringError(
        llvm::inconvertibleErrorCode(),
        "Unsupported data kind '%s' for the '%s' tracing technology",
        request.kind.c_str(), request.type.c_str());
  }

  /// \copydoc Process::TraceSupported()
  virtual llvm::Expected<TraceSupportedResponse> TraceSupported() {
    return llvm::make_error<UnimplementedError>();
  }

  /// Method called in order to propagate the bitmap of protocol
  /// extensions supported by the client.
  ///
  /// \param[in] flags
  ///     The bitmap of enabled extensions.
  virtual void SetEnabledExtensions(Extension flags) {
    m_enabled_extensions = flags;
  }

  /// Write a core dump (without crashing the program).
  ///
  /// \param[in] path_hint
  ///     Suggested core dump path (optional, can be empty).
  ///
  /// \return
  ///     Path to the core dump if successfully written, an error
  ///     otherwise.
  virtual llvm::Expected<std::string> SaveCore(llvm::StringRef path_hint) {
    return llvm::createStringError(llvm::inconvertibleErrorCode(),
                                   "Not implemented");
  }

protected:
  struct SoftwareBreakpoint {
    uint32_t ref_count;
    llvm::SmallVector<uint8_t, 4> saved_opcodes;
    llvm::ArrayRef<uint8_t> breakpoint_opcodes;
  };

  std::unordered_map<lldb::addr_t, SoftwareBreakpoint> m_software_breakpoints;
  lldb::pid_t m_pid;

  std::vector<std::unique_ptr<NativeThreadProtocol>> m_threads;
  lldb::tid_t m_current_thread_id = LLDB_INVALID_THREAD_ID;
  mutable std::recursive_mutex m_threads_mutex;

  lldb::StateType m_state = lldb::eStateInvalid;
  mutable std::recursive_mutex m_state_mutex;

  std::optional<WaitStatus> m_exit_status;

  NativeDelegate &m_delegate;
  NativeWatchpointList m_watchpoint_list;
  HardwareBreakpointMap m_hw_breakpoints_map;
  int m_terminal_fd;
  uint32_t m_stop_id = 0;

  // Set of signal numbers that LLDB directly injects back to inferior without
  // stopping it.
  llvm::DenseSet<int> m_signals_to_ignore;

  // Extensions enabled per the last SetEnabledExtensions() call.
  Extension m_enabled_extensions;

  // lldb_private::Host calls should be used to launch a process for debugging,
  // and then the process should be attached to. When attaching to a process
  // lldb_private::Host calls should be used to locate the process to attach
  // to, and then this function should be called.
  NativeProcessProtocol(lldb::pid_t pid, int terminal_fd,
                        NativeDelegate &delegate);

  void SetID(lldb::pid_t pid) { m_pid = pid; }

  // interface for state handling
  void SetState(lldb::StateType state, bool notify_delegates = true);

  // Derived classes need not implement this.  It can be used as a hook to
  // clear internal caches that should be invalidated when stop ids change.
  //
  // Note this function is called with the state mutex obtained by the caller.
  virtual void DoStopIDBumped(uint32_t newBumpId);

  // interface for software breakpoints

  Status SetSoftwareBreakpoint(lldb::addr_t addr, uint32_t size_hint);
  Status RemoveSoftwareBreakpoint(lldb::addr_t addr);

  virtual llvm::Expected<llvm::ArrayRef<uint8_t>>
  GetSoftwareBreakpointTrapOpcode(size_t size_hint);

  /// Return the offset of the PC relative to the software breakpoint that was hit. If an
  /// architecture (e.g. arm) reports breakpoint hits before incrementing the PC, this offset
  /// will be 0. If an architecture (e.g. intel) reports breakpoints hits after incrementing the
  /// PC, this offset will be the size of the breakpoint opcode.
  virtual size_t GetSoftwareBreakpointPCOffset();

  // Adjust the thread's PC after hitting a software breakpoint. On
  // architectures where the PC points after the breakpoint instruction, this
  // resets it to point to the breakpoint itself.
  void FixupBreakpointPCAsNeeded(NativeThreadProtocol &thread);

  /// Notify the delegate that an exec occurred.
  ///
  /// Provide a mechanism for a delegate to clear out any exec-
  /// sensitive data.
  virtual void NotifyDidExec();

  NativeThreadProtocol *GetThreadByIDUnlocked(lldb::tid_t tid);

private:
  void SynchronouslyNotifyProcessStateChanged(lldb::StateType state);
  llvm::Expected<SoftwareBreakpoint>
  EnableSoftwareBreakpoint(lldb::addr_t addr, uint32_t size_hint);
};
} // namespace lldb_private

#endif // LLDB_HOST_COMMON_NATIVEPROCESSPROTOCOL_H<|MERGE_RESOLUTION|>--- conflicted
+++ resolved
@@ -16,9 +16,9 @@
 #include "lldb/Host/MainLoop.h"
 #include "lldb/Utility/AddressSpace.h"
 #include "lldb/Utility/ArchSpec.h"
+#include "lldb/Utility/GPUGDBRemotePackets.h"
 #include "lldb/Utility/Iterable.h"
 #include "lldb/Utility/Status.h"
-#include "lldb/Utility/GPUGDBRemotePackets.h"
 #include "lldb/Utility/TraceGDBRemotePackets.h"
 #include "lldb/Utility/UnimplementedError.h"
 #include "lldb/lldb-private-forward.h"
@@ -97,9 +97,8 @@
   virtual std::vector<AddressSpaceInfo> GetAddressSpaces() { return {}; }
 
   virtual Status ReadMemoryWithSpace(lldb::addr_t addr, uint64_t addr_space,
-                                     NativeThreadProtocol *thread,
-                                     void *buf, size_t size,
-                                     size_t &bytes_read) {
+                                     NativeThreadProtocol *thread, void *buf,
+                                     size_t size, size_t &bytes_read) {
     return Status::FromErrorString("ReadMemoryWithSpace not supported");
   };
 
@@ -272,36 +271,32 @@
   virtual Status GetFileLoadAddress(const llvm::StringRef &file_name,
                                     lldb::addr_t &load_addr) = 0;
 
-  virtual std::optional<GPUDynamicLoaderResponse> 
+  virtual std::optional<GPUDynamicLoaderResponse>
   GetGPUDynamicLoaderLibraryInfos(const GPUDynamicLoaderArgs &args) {
     return std::nullopt;
   }
 
   /// Add GPU actions to the next stop reply packet.
   ///
-  /// This function will get called each time a stop reply packet is being 
+  /// This function will get called each time a stop reply packet is being
   /// created and allows either the native process or GPU process to add any
-  /// GPUActions to the stop reply packet. 
-  ///
-  /// If the GPUActions are added to the GPU stop reply packet, then these 
+  /// GPUActions to the stop reply packet.
+  ///
+  /// If the GPUActions are added to the GPU stop reply packet, then these
   /// actions will be executed in the CPU process that owns the GPU plug-in and
-  /// the GPU process can auto resume. 
+  /// the GPU process can auto resume.
   ///
   /// If the GPUActions are added to the CPU stop reply packet, then the actions
   /// will be performed on the CPU process.
   ///
-  /// This is currently targeted for GPU processes that can return a "fake" stop 
-  /// reason which allows the GPU to perform GPUActions on the CPU process 
+  /// This is currently targeted for GPU processes that can return a "fake" stop
+  /// reason which allows the GPU to perform GPUActions on the CPU process
   /// and then auto resume the GPU process. This can be used if the GPU process
-  /// gets a notification or event from the GPU debug driver that doesn't 
+  /// gets a notification or event from the GPU debug driver that doesn't
   /// actually stop the GPU, yet requires interaction with the CPU process, like
   /// setting a breakpoint in the CPU process.
   ///
-  virtual std::optional<GPUActions> GetGPUActions() {
-    return std::nullopt;
-  };
-
-
+  virtual std::optional<GPUActions> GetGPUActions() { return std::nullopt; };
 
   /// Extension flag constants, returned by Manager::GetSupportedExtensions()
   /// and passed to SetEnabledExtension()
@@ -317,13 +312,8 @@
     siginfo_read = (1u << 8),
     gpu_plugins = (1u << 9),
     gpu_dyld = (1u << 10),
-<<<<<<< HEAD
-
-    LLVM_MARK_AS_BITMASK_ENUM(gpu_dyld)
-=======
     address_spaces = (1u << 11),
     LLVM_MARK_AS_BITMASK_ENUM(address_spaces)
->>>>>>> f1343a44
   };
 
   class Manager {
@@ -353,8 +343,7 @@
     ///     A NativeProcessProtocol shared pointer if the operation succeeded or
     ///     an error object if it failed.
     virtual llvm::Expected<std::unique_ptr<NativeProcessProtocol>>
-    Launch(ProcessLaunchInfo &launch_info,
-           NativeDelegate &native_delegate) = 0;
+    Launch(ProcessLaunchInfo &launch_info, NativeDelegate &native_delegate) = 0;
 
     /// Attach to an existing process.
     ///
@@ -525,10 +514,11 @@
   virtual llvm::Expected<llvm::ArrayRef<uint8_t>>
   GetSoftwareBreakpointTrapOpcode(size_t size_hint);
 
-  /// Return the offset of the PC relative to the software breakpoint that was hit. If an
-  /// architecture (e.g. arm) reports breakpoint hits before incrementing the PC, this offset
-  /// will be 0. If an architecture (e.g. intel) reports breakpoints hits after incrementing the
-  /// PC, this offset will be the size of the breakpoint opcode.
+  /// Return the offset of the PC relative to the software breakpoint that was
+  /// hit. If an architecture (e.g. arm) reports breakpoint hits before
+  /// incrementing the PC, this offset will be 0. If an architecture (e.g.
+  /// intel) reports breakpoints hits after incrementing the PC, this offset
+  /// will be the size of the breakpoint opcode.
   virtual size_t GetSoftwareBreakpointPCOffset();
 
   // Adjust the thread's PC after hitting a software breakpoint. On
