//===-- ArchSpec.h ----------------------------------------------*- C++ -*-===//
//
// Part of the LLVM Project, under the Apache License v2.0 with LLVM Exceptions.
// See https://llvm.org/LICENSE.txt for license information.
// SPDX-License-Identifier: Apache-2.0 WITH LLVM-exception
//
//===----------------------------------------------------------------------===//

#ifndef LLDB_UTILITY_ARCHSPEC_H
#define LLDB_UTILITY_ARCHSPEC_H

#include "lldb/Utility/CompletionRequest.h"
#include "lldb/lldb-enumerations.h"
#include "lldb/lldb-forward.h"
#include "lldb/lldb-private-enumerations.h"
#include "llvm/ADT/StringRef.h"
#include "llvm/TargetParser/Triple.h"
#include <cstddef>
#include <cstdint>
#include <string>

namespace lldb_private {

/// \class ArchSpec ArchSpec.h "lldb/Utility/ArchSpec.h" An architecture
/// specification class.
///
/// A class designed to be created from a cpu type and subtype, a
/// string representation, or an llvm::Triple.  Keeping all of the conversions
/// of strings to architecture enumeration values confined to this class
/// allows new architecture support to be added easily.
class ArchSpec {
public:
  enum MIPSSubType {
    eMIPSSubType_unknown,
    eMIPSSubType_mips32,
    eMIPSSubType_mips32r2,
    eMIPSSubType_mips32r6,
    eMIPSSubType_mips32el,
    eMIPSSubType_mips32r2el,
    eMIPSSubType_mips32r6el,
    eMIPSSubType_mips64,
    eMIPSSubType_mips64r2,
    eMIPSSubType_mips64r6,
    eMIPSSubType_mips64el,
    eMIPSSubType_mips64r2el,
    eMIPSSubType_mips64r6el,
  };

  // Masks for the ases word of an ABI flags structure.
  enum MIPSASE {
    eMIPSAse_dsp = 0x00000001,       // DSP ASE
    eMIPSAse_dspr2 = 0x00000002,     // DSP R2 ASE
    eMIPSAse_eva = 0x00000004,       // Enhanced VA Scheme
    eMIPSAse_mcu = 0x00000008,       // MCU (MicroController) ASE
    eMIPSAse_mdmx = 0x00000010,      // MDMX ASE
    eMIPSAse_mips3d = 0x00000020,    // MIPS-3D ASE
    eMIPSAse_mt = 0x00000040,        // MT ASE
    eMIPSAse_smartmips = 0x00000080, // SmartMIPS ASE
    eMIPSAse_virt = 0x00000100,      // VZ ASE
    eMIPSAse_msa = 0x00000200,       // MSA ASE
    eMIPSAse_mips16 = 0x00000400,    // MIPS16 ASE
    eMIPSAse_micromips = 0x00000800, // MICROMIPS ASE
    eMIPSAse_xpa = 0x00001000,       // XPA ASE
    eMIPSAse_mask = 0x00001fff,
    eMIPSABI_O32 = 0x00002000,
    eMIPSABI_N32 = 0x00004000,
    eMIPSABI_N64 = 0x00008000,
    eMIPSABI_O64 = 0x00020000,
    eMIPSABI_EABI32 = 0x00040000,
    eMIPSABI_EABI64 = 0x00080000,
    eMIPSABI_mask = 0x000ff000
  };

  // MIPS Floating point ABI Values
  enum MIPS_ABI_FP {
    eMIPS_ABI_FP_ANY = 0x00000000,
    eMIPS_ABI_FP_DOUBLE = 0x00100000, // hard float / -mdouble-float
    eMIPS_ABI_FP_SINGLE = 0x00200000, // hard float / -msingle-float
    eMIPS_ABI_FP_SOFT = 0x00300000,   // soft float
    eMIPS_ABI_FP_OLD_64 = 0x00400000, // -mips32r2 -mfp64
    eMIPS_ABI_FP_XX = 0x00500000,     // -mfpxx
    eMIPS_ABI_FP_64 = 0x00600000,     // -mips32r2 -mfp64
    eMIPS_ABI_FP_64A = 0x00700000,    // -mips32r2 -mfp64 -mno-odd-spreg
    eMIPS_ABI_FP_mask = 0x00700000
  };

  // ARM specific e_flags
  enum ARMeflags {
    eARM_abi_soft_float = 0x00000200,
    eARM_abi_hard_float = 0x00000400
  };

  enum RISCVeflags {
    eRISCV_rvc              = 0x00000001, /// RVC, +c
    eRISCV_float_abi_soft   = 0x00000000, /// soft float
    eRISCV_float_abi_single = 0x00000002, /// single precision floating point, +f
    eRISCV_float_abi_double = 0x00000004, /// double precision floating point, +d
    eRISCV_float_abi_quad   = 0x00000006, /// quad precision floating point, +q
    eRISCV_float_abi_mask   = 0x00000006,
    eRISCV_rve              = 0x00000008, /// RVE, +e
    eRISCV_tso              = 0x00000010, /// RVTSO (total store ordering)
  };

  enum RISCVSubType {
    eRISCVSubType_unknown,
    eRISCVSubType_riscv32,
    eRISCVSubType_riscv64,
  };

  enum LoongArcheflags {
    eLoongArch_abi_soft_float = 0x00000000, /// soft float
    eLoongArch_abi_single_float =
        0x00000001, /// single precision floating point, +f
    eLoongArch_abi_double_float =
        0x00000002, /// double precision floating point, +d
    eLoongArch_abi_mask = 0x00000003,
  };

  enum LoongArchSubType {
    eLoongArchSubType_unknown,
    eLoongArchSubType_loongarch32,
    eLoongArchSubType_loongarch64,
  };

  enum Core {
    eCore_arm_generic,
    eCore_arm_armv4,
    eCore_arm_armv4t,
    eCore_arm_armv5,
    eCore_arm_armv5e,
    eCore_arm_armv5t,
    eCore_arm_armv6,
    eCore_arm_armv6m,
    eCore_arm_armv7,
    eCore_arm_armv7a,
    eCore_arm_armv7l,
    eCore_arm_armv7f,
    eCore_arm_armv7s,
    eCore_arm_armv7k,
    eCore_arm_armv7m,
    eCore_arm_armv7em,
    eCore_arm_xscale,

    eCore_thumb,
    eCore_thumbv4t,
    eCore_thumbv5,
    eCore_thumbv5e,
    eCore_thumbv6,
    eCore_thumbv6m,
    eCore_thumbv7,
    eCore_thumbv7s,
    eCore_thumbv7k,
    eCore_thumbv7f,
    eCore_thumbv7m,
    eCore_thumbv7em,
    eCore_arm_arm64,
    eCore_arm_armv8,
    eCore_arm_armv8a,
    eCore_arm_armv8l,
    eCore_arm_arm64e,
    eCore_arm_arm64_32,
    eCore_arm_aarch64,

    eCore_mips32,
    eCore_mips32r2,
    eCore_mips32r3,
    eCore_mips32r5,
    eCore_mips32r6,
    eCore_mips32el,
    eCore_mips32r2el,
    eCore_mips32r3el,
    eCore_mips32r5el,
    eCore_mips32r6el,
    eCore_mips64,
    eCore_mips64r2,
    eCore_mips64r3,
    eCore_mips64r5,
    eCore_mips64r6,
    eCore_mips64el,
    eCore_mips64r2el,
    eCore_mips64r3el,
    eCore_mips64r5el,
    eCore_mips64r6el,

    eCore_msp430,

    eCore_ppc_generic,
    eCore_ppc_ppc601,
    eCore_ppc_ppc602,
    eCore_ppc_ppc603,
    eCore_ppc_ppc603e,
    eCore_ppc_ppc603ev,
    eCore_ppc_ppc604,
    eCore_ppc_ppc604e,
    eCore_ppc_ppc620,
    eCore_ppc_ppc750,
    eCore_ppc_ppc7400,
    eCore_ppc_ppc7450,
    eCore_ppc_ppc970,

    eCore_ppc64le_generic,
    eCore_ppc64_generic,
    eCore_ppc64_ppc970_64,

    eCore_s390x_generic,

    eCore_sparc_generic,

    eCore_sparc9_generic,

    eCore_x86_32_i386,
    eCore_x86_32_i486,
    eCore_x86_32_i486sx,
    eCore_x86_32_i686,

    eCore_x86_64_x86_64,
    eCore_x86_64_x86_64h, // Haswell enabled x86_64
    eCore_x86_64_amd64,

    eCore_hexagon_generic,
    eCore_hexagon_hexagonv4,
    eCore_hexagon_hexagonv5,

    eCore_riscv32,
    eCore_riscv64,

    eCore_loongarch32,
    eCore_loongarch64,

    eCore_uknownMach32,
    eCore_uknownMach64,

    eCore_arc, // little endian ARC

    eCore_avr,

    eCore_wasm32,

<<<<<<< HEAD
    eCore_amd_gpu_r600,
    eCore_amd_gpu_gcn,
=======
    eCore_amd_gpu_r600_R600,
    eCore_amd_gpu_r600_R630,
    eCore_amd_gpu_r600_RS880,
    eCore_amd_gpu_r600_RV670,
    eCore_amd_gpu_r600_RV710,
    eCore_amd_gpu_r600_RV730,
    eCore_amd_gpu_r600_RV770,
    eCore_amd_gpu_r600_CEDAR,
    eCore_amd_gpu_r600_CYPRESS,
    eCore_amd_gpu_r600_JUNIPER,
    eCore_amd_gpu_r600_REDWOOD,
    eCore_amd_gpu_r600_SUMO,
    eCore_amd_gpu_r600_BARTS,
    eCore_amd_gpu_r600_CAICOS,
    eCore_amd_gpu_r600_CAYMAN,
    eCore_amd_gpu_r600_TURKS,
    eCore_amd_gpu_r600_unknown,
    eCore_amd_gpu_gcn_GFX600,
    eCore_amd_gpu_gcn_GFX601,
    eCore_amd_gpu_gcn_GFX602,
    eCore_amd_gpu_gcn_GFX700,
    eCore_amd_gpu_gcn_GFX701,
    eCore_amd_gpu_gcn_GFX702,
    eCore_amd_gpu_gcn_GFX703,
    eCore_amd_gpu_gcn_GFX704,
    eCore_amd_gpu_gcn_GFX705,
    eCore_amd_gpu_gcn_GFX801,
    eCore_amd_gpu_gcn_GFX802,
    eCore_amd_gpu_gcn_GFX803,
    eCore_amd_gpu_gcn_GFX805,
    eCore_amd_gpu_gcn_GFX810,
    eCore_amd_gpu_gcn_GFX900,
    eCore_amd_gpu_gcn_GFX902,
    eCore_amd_gpu_gcn_GFX904,
    eCore_amd_gpu_gcn_GFX906,
    eCore_amd_gpu_gcn_GFX908,
    eCore_amd_gpu_gcn_GFX909,
    eCore_amd_gpu_gcn_GFX90A,
    eCore_amd_gpu_gcn_GFX90C,
    eCore_amd_gpu_gcn_GFX942,
    eCore_amd_gpu_gcn_GFX950,
    eCore_amd_gpu_gcn_GFX1010,
    eCore_amd_gpu_gcn_GFX1011,
    eCore_amd_gpu_gcn_GFX1012,
    eCore_amd_gpu_gcn_GFX1013,
    eCore_amd_gpu_gcn_GFX1030,
    eCore_amd_gpu_gcn_GFX1031,
    eCore_amd_gpu_gcn_GFX1032,
    eCore_amd_gpu_gcn_GFX1033,
    eCore_amd_gpu_gcn_GFX1034,
    eCore_amd_gpu_gcn_GFX1035,
    eCore_amd_gpu_gcn_GFX1036,
    eCore_amd_gpu_gcn_GFX1100,
    eCore_amd_gpu_gcn_GFX1101,
    eCore_amd_gpu_gcn_GFX1102,
    eCore_amd_gpu_gcn_GFX1103,
    eCore_amd_gpu_gcn_GFX1150,
    eCore_amd_gpu_gcn_GFX1151,
    eCore_amd_gpu_gcn_GFX1152,
    eCore_amd_gpu_gcn_GFX1153,
    eCore_amd_gpu_gcn_GFX1200,
    eCore_amd_gpu_gcn_GFX1201,
    eCore_amd_gpu_gcn_GFX1250,
    eCore_amd_gpu_gcn_GFX9_GENERIC,
    eCore_amd_gpu_gcn_GFX9_4_GENERIC,
    eCore_amd_gpu_gcn_GFX10_1_GENERIC,
    eCore_amd_gpu_gcn_GFX10_3_GENERIC,
    eCore_amd_gpu_gcn_GFX11_GENERIC,
    eCore_amd_gpu_gcn_GFX12_GENERIC,
    eCore_amd_gpu_gcn_unknown,
>>>>>>> f1343a44

    eCore_nvidia_nvptx,
    eCore_nvidia_nvptx64,

    kNumCores,

    kCore_invalid,
    // The following constants are used for wildcard matching only
    kCore_any,
    kCore_arm_any,
    kCore_ppc_any,
    kCore_ppc64_any,
    kCore_x86_32_any,
    kCore_x86_64_any,
    kCore_hexagon_any,

    kCore_arm_first = eCore_arm_generic,
    kCore_arm_last = eCore_arm_xscale,

    kCore_thumb_first = eCore_thumb,
    kCore_thumb_last = eCore_thumbv7em,

    kCore_ppc_first = eCore_ppc_generic,
    kCore_ppc_last = eCore_ppc_ppc970,

    kCore_ppc64_first = eCore_ppc64_generic,
    kCore_ppc64_last = eCore_ppc64_ppc970_64,

    kCore_x86_32_first = eCore_x86_32_i386,
    kCore_x86_32_last = eCore_x86_32_i686,

    kCore_x86_64_first = eCore_x86_64_x86_64,
    kCore_x86_64_last = eCore_x86_64_x86_64h,

    kCore_hexagon_first = eCore_hexagon_generic,
    kCore_hexagon_last = eCore_hexagon_hexagonv5,

    kCore_mips32_first = eCore_mips32,
    kCore_mips32_last = eCore_mips32r6,

    kCore_mips32el_first = eCore_mips32el,
    kCore_mips32el_last = eCore_mips32r6el,

    kCore_mips64_first = eCore_mips64,
    kCore_mips64_last = eCore_mips64r6,

    kCore_mips64el_first = eCore_mips64el,
    kCore_mips64el_last = eCore_mips64r6el,

    kCore_mips_first = eCore_mips32,
    kCore_mips_last = eCore_mips64r6el,

    kCore_amd_gpu_first = eCore_amd_gpu_r600_R600,
    kCore_amd_gpu_last = eCore_amd_gpu_gcn_unknown,

    kCore_nvidia_gpu_first = eCore_nvidia_nvptx,
    kCore_nvidia_gpu_last = eCore_nvidia_nvptx64

  };

  /// Default constructor.
  ///
  /// Default constructor that initializes the object with invalid cpu type
  /// and subtype values.
  ArchSpec();

  /// Constructor over triple.
  ///
  /// Constructs an ArchSpec with properties consistent with the given Triple.
  explicit ArchSpec(const llvm::Triple &triple);
  explicit ArchSpec(const char *triple_cstr);
  explicit ArchSpec(llvm::StringRef triple_str);
  /// Constructor over architecture name.
  ///
  /// Constructs an ArchSpec with properties consistent with the given object
  /// type and architecture name.
  explicit ArchSpec(ArchitectureType arch_type, uint32_t cpu_type,
                    uint32_t cpu_subtype);

  /// Destructor.
  ~ArchSpec();

  /// Returns true if the OS, vendor and environment fields of the triple are
  /// unset. The triple is expected to be normalized
  /// (llvm::Triple::normalize).
  static bool ContainsOnlyArch(const llvm::Triple &normalized_triple);

  static void ListSupportedArchNames(StringList &list);
  static void AutoComplete(CompletionRequest &request);

  /// Returns a static string representing the current architecture.
  ///
  /// \return A static string corresponding to the current
  ///         architecture.
  const char *GetArchitectureName() const;

  /// if MIPS architecture return true.
  ///
  ///  \return a boolean value.
  bool IsMIPS() const;

  /// Returns a string representing current architecture as a target CPU for
  /// tools like compiler, disassembler etc.
  ///
  /// \return A string representing target CPU for the current
  ///         architecture.
  std::string GetClangTargetCPU() const;

  /// Return a string representing target application ABI.
  ///
  /// \return A string representing target application ABI.
  std::string GetTargetABI() const;

  /// Clears the object state.
  ///
  /// Clears the object state back to a default invalid state.
  void Clear();

  /// Returns the size in bytes of an address of the current architecture.
  ///
  /// \return The byte size of an address of the current architecture.
  uint32_t GetAddressByteSize() const;

  /// Returns a machine family for the current architecture.
  ///
  /// \return An LLVM arch type.
  llvm::Triple::ArchType GetMachine() const;

  /// Tests if this ArchSpec is valid.
  ///
  /// \return True if the current architecture is valid, false
  ///         otherwise.
  bool IsValid() const {
    return m_core >= eCore_arm_generic && m_core < kNumCores;
  }
  explicit operator bool() const { return IsValid(); }

  bool TripleVendorWasSpecified() const {
    return !m_triple.getVendorName().empty();
  }

  bool TripleOSWasSpecified() const { return !m_triple.getOSName().empty(); }

  bool TripleEnvironmentWasSpecified() const {
    return m_triple.hasEnvironment();
  }

  /// Merges fields from another ArchSpec into this ArchSpec.
  ///
  /// This will use the supplied ArchSpec to fill in any fields of the triple
  /// in this ArchSpec which were unspecified.  This can be used to refine a
  /// generic ArchSpec with a more specific one. For example, if this
  /// ArchSpec's triple is something like i386-unknown-unknown-unknown, and we
  /// have a triple which is x64-pc-windows-msvc, then merging that triple
  /// into this one will result in the triple i386-pc-windows-msvc.
  ///
  void MergeFrom(const ArchSpec &other);

  /// Change the architecture object type, CPU type and OS type.
  ///
  /// \param[in] arch_type The object type of this ArchSpec.
  ///
  /// \param[in] cpu The required CPU type.
  ///
  /// \param[in] os The optional OS type
  /// The default value of 0 was chosen to from the ELF spec value
  /// ELFOSABI_NONE.  ELF is the only one using this parameter.  If another
  /// format uses this parameter and 0 does not work, use a value over
  /// 255 because in the ELF header this is value is only a byte.
  ///
  /// \return True if the object, and CPU were successfully set.
  ///
  /// As a side effect, the vendor value is usually set to unknown. The
  /// exceptions are
  ///   aarch64-apple-ios
  ///   arm-apple-ios
  ///   thumb-apple-ios
  ///   x86-apple-
  ///   x86_64-apple-
  ///
  /// As a side effect, the os value is usually set to unknown The exceptions
  /// are
  ///   *-*-aix
  ///   aarch64-apple-ios
  ///   arm-apple-ios
  ///   thumb-apple-ios
  ///   powerpc-apple-darwin
  ///   *-*-freebsd
  ///   *-*-linux
  ///   *-*-netbsd
  ///   *-*-openbsd
  ///   *-*-solaris
  bool SetArchitecture(ArchitectureType arch_type, uint32_t cpu, uint32_t sub,
                       uint32_t os = 0);

  /// Returns the byte order for the architecture specification.
  ///
  /// \return The endian enumeration for the current endianness of
  ///     the architecture specification
  lldb::ByteOrder GetByteOrder() const;

  /// Sets this ArchSpec's byte order.
  ///
  /// In the common case there is no need to call this method as the byte
  /// order can almost always be determined by the architecture. However, many
  /// CPU's are bi-endian (ARM, Alpha, PowerPC, etc) and the default/assumed
  /// byte order may be incorrect.
  void SetByteOrder(lldb::ByteOrder byte_order) { m_byte_order = byte_order; }

  uint32_t GetMinimumOpcodeByteSize() const;

  uint32_t GetMaximumOpcodeByteSize() const;

  Core GetCore() const { return m_core; }

  uint32_t GetMachOCPUType() const;

  uint32_t GetMachOCPUSubType() const;

  uint32_t GetElfCPUType() const;

  uint32_t GetElfCPUSubType() const;

  /// Architecture data byte width accessor
  ///
  /// \return the size in 8-bit (host) bytes of a minimum addressable unit
  /// from the Architecture's data bus
  uint32_t GetDataByteSize() const;

  /// Architecture code byte width accessor
  ///
  /// \return the size in 8-bit (host) bytes of a minimum addressable unit
  /// from the Architecture's code bus
  uint32_t GetCodeByteSize() const;

  /// Architecture triple accessor.
  ///
  /// \return A triple describing this ArchSpec.
  llvm::Triple &GetTriple() { return m_triple; }

  /// Architecture triple accessor.
  ///
  /// \return A triple describing this ArchSpec.
  const llvm::Triple &GetTriple() const { return m_triple; }

  void DumpTriple(llvm::raw_ostream &s) const;

  /// Architecture triple setter.
  ///
  /// Configures this ArchSpec according to the given triple.  If the triple
  /// has unknown components in all of the vendor, OS, and the optional
  /// environment field (i.e. "i386-unknown-unknown") then default values are
  /// taken from the host.  Architecture and environment components are used
  /// to further resolve the CPU type and subtype, endian characteristics,
  /// etc.
  ///
  /// \return A triple describing this ArchSpec.
  bool SetTriple(const llvm::Triple &triple);

  bool SetTriple(llvm::StringRef triple_str);

  /// Returns the default endianness of the architecture.
  ///
  /// \return The endian enumeration for the default endianness of
  ///         the architecture.
  lldb::ByteOrder GetDefaultEndian() const;

  /// Returns true if 'char' is a signed type by default in the architecture
  /// false otherwise
  ///
  /// \return True if 'char' is a signed type by default on the
  ///         architecture and false otherwise.
  bool CharIsSignedByDefault() const;

  enum MatchType : bool { CompatibleMatch, ExactMatch };

  /// Compare this ArchSpec to another ArchSpec. \a match specifies the kind of
  /// matching that is to be done. CompatibleMatch requires only a compatible
  /// cpu type (e.g., armv7s is compatible with armv7). ExactMatch requires an
  /// exact match (armv7s is not an exact match with armv7).
  ///
  /// \return true if the two ArchSpecs match.
  bool IsMatch(const ArchSpec &rhs, MatchType match) const;

  /// Shorthand for IsMatch(rhs, ExactMatch).
  bool IsExactMatch(const ArchSpec &rhs) const {
    return IsMatch(rhs, ExactMatch);
  }

  /// Shorthand for IsMatch(rhs, CompatibleMatch).
  bool IsCompatibleMatch(const ArchSpec &rhs) const {
    return IsMatch(rhs, CompatibleMatch);
  }

  bool IsFullySpecifiedTriple() const;

  /// Detect whether this architecture uses thumb code exclusively
  ///
  /// Some embedded ARM chips (e.g. the ARM Cortex M0-7 line) can only execute
  /// the Thumb instructions, never Arm.  We should normally pick up
  /// arm/thumbness from their the processor status bits (cpsr/xpsr) or hints
  /// on each function - but when doing bare-boards low level debugging
  /// (especially common with these embedded processors), we may not have
  /// those things easily accessible.
  ///
  /// \return true if this is an arm ArchSpec which can only execute Thumb
  ///         instructions
  bool IsAlwaysThumbInstructions() const;

  uint32_t GetFlags() const { return m_flags; }

  void SetFlags(uint32_t flags) { m_flags = flags; }

  void SetFlags(const std::string &elf_abi);

protected:
  void UpdateCore();

  llvm::Triple m_triple;
  Core m_core = kCore_invalid;
  lldb::ByteOrder m_byte_order = lldb::eByteOrderInvalid;

  // Additional arch flags which we cannot get from triple and core For MIPS
  // these are application specific extensions like micromips, mips16 etc.
  uint32_t m_flags = 0;

  // Called when m_def or m_entry are changed.  Fills in all remaining members
  // with default values.
  void CoreUpdated(bool update_triple);
};

/// \fn bool operator< (const ArchSpec& lhs, const ArchSpec& rhs) Less than
/// operator.
///
/// Tests two ArchSpec objects to see if \a lhs is less than \a rhs.
///
/// \param[in] lhs The Left Hand Side ArchSpec object to compare. \param[in]
/// rhs The Left Hand Side ArchSpec object to compare.
///
/// \return true if \a lhs is less than \a rhs
bool operator<(const ArchSpec &lhs, const ArchSpec &rhs);
bool operator==(const ArchSpec &lhs, const ArchSpec &rhs);

bool ParseMachCPUDashSubtypeTriple(llvm::StringRef triple_str, ArchSpec &arch);

} // namespace lldb_private

#endif // LLDB_UTILITY_ARCHSPEC_H<|MERGE_RESOLUTION|>--- conflicted
+++ resolved
@@ -91,14 +91,16 @@
   };
 
   enum RISCVeflags {
-    eRISCV_rvc              = 0x00000001, /// RVC, +c
-    eRISCV_float_abi_soft   = 0x00000000, /// soft float
-    eRISCV_float_abi_single = 0x00000002, /// single precision floating point, +f
-    eRISCV_float_abi_double = 0x00000004, /// double precision floating point, +d
-    eRISCV_float_abi_quad   = 0x00000006, /// quad precision floating point, +q
-    eRISCV_float_abi_mask   = 0x00000006,
-    eRISCV_rve              = 0x00000008, /// RVE, +e
-    eRISCV_tso              = 0x00000010, /// RVTSO (total store ordering)
+    eRISCV_rvc = 0x00000001,            /// RVC, +c
+    eRISCV_float_abi_soft = 0x00000000, /// soft float
+    eRISCV_float_abi_single =
+        0x00000002, /// single precision floating point, +f
+    eRISCV_float_abi_double =
+        0x00000004,                     /// double precision floating point, +d
+    eRISCV_float_abi_quad = 0x00000006, /// quad precision floating point, +q
+    eRISCV_float_abi_mask = 0x00000006,
+    eRISCV_rve = 0x00000008, /// RVE, +e
+    eRISCV_tso = 0x00000010, /// RVTSO (total store ordering)
   };
 
   enum RISCVSubType {
@@ -236,10 +238,6 @@
 
     eCore_wasm32,
 
-<<<<<<< HEAD
-    eCore_amd_gpu_r600,
-    eCore_amd_gpu_gcn,
-=======
     eCore_amd_gpu_r600_R600,
     eCore_amd_gpu_r600_R630,
     eCore_amd_gpu_r600_RS880,
@@ -310,7 +308,6 @@
     eCore_amd_gpu_gcn_GFX11_GENERIC,
     eCore_amd_gpu_gcn_GFX12_GENERIC,
     eCore_amd_gpu_gcn_unknown,
->>>>>>> f1343a44
 
     eCore_nvidia_nvptx,
     eCore_nvidia_nvptx64,
