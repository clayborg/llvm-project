# System modules
import argparse
import os
import sys
import textwrap

# LLDB modules
from . import configuration


def create_parser():
    parser = argparse.ArgumentParser(
        description="description", prefix_chars="+-", add_help=False
    )
    group = None

    # Helper function for boolean options (group will point to the current
    # group when executing X)
    X = lambda optstr, helpstr, **kwargs: group.add_argument(
        optstr, help=helpstr, action="store_true", **kwargs
    )

    group = parser.add_argument_group("Help")
    group.add_argument(
        "-h",
        "--help",
        dest="h",
        action="store_true",
        help="Print this help message and exit.  Add '-v' for more detailed help.",
    )

    # C and Python toolchain options
    group = parser.add_argument_group("Toolchain options")
    group.add_argument(
        "-A",
        "--arch",
        metavar="arch",
        dest="arch",
        help=textwrap.dedent(
            """Specify the architecture(s) to test. This option can be specified more than once"""
        ),
    )
    group.add_argument(
        "-C",
        "--compiler",
        metavar="compiler",
        dest="compiler",
        help=textwrap.dedent(
            """Specify the compiler(s) used to build the inferior executables. The compiler path can be an executable basename or a full path to a compiler executable. This option can be specified multiple times."""
        ),
    )
    group.add_argument(
        "--sysroot",
        metavar="sysroot",
        dest="sysroot",
        default="",
        help=textwrap.dedent(
            """Specify the path to sysroot. This overrides apple_sdk sysroot."""
        ),
    )
    group.add_argument(
<<<<<<< HEAD
=======
        "--triple",
        metavar="triple",
        dest="triple",
        help=textwrap.dedent(
            """Specify the target triple. Used for cross compilation."""
        ),
    )
    group.add_argument(
>>>>>>> f1343a44
        "--hipcc-path",
        metavar="path",
        dest="hipcc_path",
        default="",
<<<<<<< HEAD
        help=textwrap.dedent(
            """Specify the path to a ROCM hipcc compiler."""
        ),
=======
        help=textwrap.dedent("""Specify the path to a ROCM hipcc compiler."""),
>>>>>>> f1343a44
    )
    if sys.platform == "darwin":
        group.add_argument(
            "--apple-sdk",
            metavar="apple_sdk",
            dest="apple_sdk",
            default="",
            help=textwrap.dedent(
                """Specify the name of the Apple SDK (macosx, macosx.internal, iphoneos, iphoneos.internal, or path to SDK) and use the appropriate tools from that SDK's toolchain."""
            ),
        )
    group.add_argument(
        "--libcxx-include-dir",
        help=textwrap.dedent(
            "Specify the path to a custom libc++ include directory. Must be used in conjunction with --libcxx-library-dir."
        ),
    )
    group.add_argument(
        "--libcxx-include-target-dir",
        help=textwrap.dedent(
            "Specify the path to a custom libc++ include target directory to use in addition to --libcxx-include-dir. Optional."
        ),
    )
    group.add_argument(
        "--libcxx-library-dir",
        help=textwrap.dedent(
            "Specify the path to a custom libc++ library directory. Must be used in conjunction with --libcxx-include-dir."
        ),
    )
    # FIXME? This won't work for different extra flags according to each arch.
    group.add_argument(
        "-E",
        metavar="extra-flags",
        help=textwrap.dedent(
            """Specify the extra flags to be passed to the toolchain when building the inferior programs to be debugged
                                                           suggestions: do not lump the "-A arch1 -A arch2" together such that the -E option applies to only one of the architectures"""
        ),
    )

    group.add_argument(
        "--make",
        metavar="make",
        dest="make",
        help=textwrap.dedent("Specify which make to use."),
    )
    group.add_argument(
        "--dsymutil",
        metavar="dsymutil",
        dest="dsymutil",
        help=textwrap.dedent("Specify which dsymutil to use."),
    )
    group.add_argument(
        "--llvm-tools-dir",
        metavar="dir",
        dest="llvm_tools_dir",
        help=textwrap.dedent(
            "The location of llvm tools used for testing (yaml2obj, FileCheck, etc.)."
        ),
    )

    # Test filtering options
    group = parser.add_argument_group("Test filtering options")
    group.add_argument(
        "-f",
        metavar="filterspec",
        action="append",
        help=(
            'Specify a filter, which looks like "TestModule.TestClass.test_name".  '
            + "You may also use shortened filters, such as "
            + '"TestModule.TestClass", "TestClass.test_name", or just "test_name".'
        ),
    )
    group.add_argument(
        "-p",
        metavar="pattern",
        help="Specify a regexp filename pattern for inclusion in the test suite",
    )
    group.add_argument(
        "--excluded",
        metavar="exclusion-file",
        action="append",
        help=textwrap.dedent(
            """Specify a file for tests to exclude. File should contain lists of regular expressions for test files or methods,
                                with each list under a matching header (xfail files, xfail methods, skip files, skip methods)"""
        ),
    )
    group.add_argument(
        "-G",
        "--category",
        metavar="category",
        action="append",
        dest="categories_list",
        help=textwrap.dedent(
            """Specify categories of test cases of interest. Can be specified more than once."""
        ),
    )
    group.add_argument(
        "--skip-category",
        metavar="category",
        action="append",
        dest="skip_categories",
        help=textwrap.dedent(
            """Specify categories of test cases to skip. Takes precedence over -G. Can be specified more than once."""
        ),
    )
    group.add_argument(
        "--xfail-category",
        metavar="category",
        action="append",
        dest="xfail_categories",
        help=textwrap.dedent(
            """Specify categories of test cases that are expected to fail. Can be specified more than once."""
        ),
    )

    # Configuration options
    group = parser.add_argument_group("Configuration options")
    group.add_argument(
        "--framework", metavar="framework-path", help="The path to LLDB.framework"
    )
    group.add_argument(
        "--executable",
        metavar="executable-path",
        help="The path to the lldb executable",
    )
    group.add_argument(
        "--out-of-tree-debugserver",
        dest="out_of_tree_debugserver",
        action="store_true",
        help="A flag to indicate an out-of-tree debug server is being used",
    )
    group.add_argument(
        "--dwarf-version",
        metavar="dwarf_version",
        dest="dwarf_version",
        type=int,
        help="Override the DWARF version.",
    )
    group.add_argument(
        "--setting",
        metavar="SETTING=VALUE",
        dest="settings",
        type=str,
        nargs=1,
        action="append",
        help='Run "setting set SETTING VALUE" before executing any test.',
    )
    group.add_argument(
        "-y",
        type=int,
        metavar="count",
        help="Specify the iteration count used to collect our benchmarks. An example is the number of times to do 'thread step-over' to measure stepping speed.",
    )
    group.add_argument(
        "-#",
        type=int,
        metavar="sharp",
        dest="sharp",
        help="Repeat the test suite for a specified number of times",
    )
    group.add_argument(
        "--channel",
        metavar="channel",
        dest="channels",
        action="append",
        help=textwrap.dedent(
            "Specify the log channels (and optional categories) e.g. 'lldb all' or 'gdb-remote packets' if no categories are specified, 'default' is used"
        ),
    )
    group.add_argument(
        "--log-success",
        dest="log_success",
        action="store_true",
        help="Leave logs/traces even for successful test runs (useful for creating reference log files during debugging.)",
    )
    group.add_argument(
        "--build-dir",
        dest="test_build_dir",
        metavar="Test build directory",
        default="lldb-test-build.noindex",
        help="The root build directory for the tests. It will be removed before running.",
    )
    group.add_argument(
        "--lldb-module-cache-dir",
        dest="lldb_module_cache_dir",
        metavar="The clang module cache directory used by LLDB",
        help="The clang module cache directory used by LLDB. Defaults to <test build directory>/module-cache-lldb.",
    )
    group.add_argument(
        "--clang-module-cache-dir",
        dest="clang_module_cache_dir",
        metavar="The clang module cache directory used by Clang",
        help="The clang module cache directory used in the Make files by Clang while building tests. Defaults to <test build directory>/module-cache-clang.",
    )
    group.add_argument(
        "--lldb-obj-root",
        dest="lldb_obj_root",
        metavar="path",
        help="The path to the LLDB object files.",
    )
    group.add_argument(
        "--lldb-libs-dir",
        dest="lldb_libs_dir",
        metavar="path",
        help="The path to LLDB library directory (containing liblldb).",
    )
    group.add_argument(
        "--enable-plugin",
        dest="enabled_plugins",
        action="append",
        type=str,
        metavar="A plugin whose tests will be enabled",
        help="A plugin whose tests will be enabled. The only currently supported plugin is intel-pt.",
    )

    # Configuration options
    group = parser.add_argument_group("Remote platform options")
    group.add_argument(
        "--platform-name",
        dest="lldb_platform_name",
        metavar="platform-name",
        help="The name of a remote platform to use",
    )
    group.add_argument(
        "--platform-url",
        dest="lldb_platform_url",
        metavar="platform-url",
        help="A LLDB platform URL to use when connecting to a remote platform to run the test suite",
    )
    group.add_argument(
        "--platform-working-dir",
        dest="lldb_platform_working_dir",
        metavar="platform-working-dir",
        help="The directory to use on the remote platform.",
    )
    group.add_argument(
        "--platform-available-ports",
        dest="lldb_platform_available_ports",
        nargs="*",
        type=int,
        metavar="platform-available-ports",
        help="Ports available for connection to a lldb server on the remote platform",
    )
    group.add_argument(
        "--cmake-build-type",
        dest="cmake_build_type",
        metavar="cmake-build-type",
        help="Specifies the build type on single-configuration",
    )

    # Test-suite behaviour
    group = parser.add_argument_group("Runtime behaviour options")
    X(
        "-d",
        "Suspend the process after launch to wait indefinitely for a debugger to attach",
    )
    X("-t", "Turn on tracing of lldb command and other detailed test executions")
    group.add_argument(
        "-u",
        dest="unset_env_varnames",
        metavar="variable",
        action="append",
        help="Specify an environment variable to unset before running the test cases. e.g., -u DYLD_INSERT_LIBRARIES -u MallocScribble",
    )
    group.add_argument(
        "--env",
        dest="set_env_vars",
        metavar="variable",
        action="append",
        help="Specify an environment variable to set to the given value before running the test cases e.g.: --env CXXFLAGS=-O3 --env DYLD_INSERT_LIBRARIES",
    )
    group.add_argument(
        "--inferior-env",
        dest="set_inferior_env_vars",
        metavar="variable",
        action="append",
        help="Specify an environment variable to set to the given value for the inferior.",
    )
    X(
        "-v",
        "Do verbose mode of unittest framework (print out each test case invocation)",
    )
    group.add_argument(
        "--enable-crash-dialog",
        dest="disable_crash_dialog",
        action="store_false",
        help="(Windows only) When LLDB crashes, display the Windows crash dialog.",
    )
    group.set_defaults(disable_crash_dialog=True)

    # Remove the reference to our helper function
    del X

    group = parser.add_argument_group("Test directories")
    group.add_argument(
        "args",
        metavar="test-dir",
        nargs="*",
        help="Specify a list of directory names to search for test modules named after Test*.py (test discovery). If empty, search from the current working directory instead.",
    )

    return parser<|MERGE_RESOLUTION|>--- conflicted
+++ resolved
@@ -59,8 +59,6 @@
         ),
     )
     group.add_argument(
-<<<<<<< HEAD
-=======
         "--triple",
         metavar="triple",
         dest="triple",
@@ -69,18 +67,11 @@
         ),
     )
     group.add_argument(
->>>>>>> f1343a44
         "--hipcc-path",
         metavar="path",
         dest="hipcc_path",
         default="",
-<<<<<<< HEAD
-        help=textwrap.dedent(
-            """Specify the path to a ROCM hipcc compiler."""
-        ),
-=======
         help=textwrap.dedent("""Specify the path to a ROCM hipcc compiler."""),
->>>>>>> f1343a44
     )
     if sys.platform == "darwin":
         group.add_argument(
