--- conflicted
+++ resolved
@@ -72,7 +72,7 @@
       m_qSymbol_requests_done(false), m_supports_qModuleInfo(true),
       m_supports_jThreadsInfo(true), m_supports_jModulesInfo(true),
       m_supports_vFileSize(true), m_supports_vFileMode(true),
-      m_supports_vFileExists(true), m_supports_vRun(true), 
+      m_supports_vFileExists(true), m_supports_vRun(true),
       m_supports_address_spaces(false),
 
       m_host_arch(), m_host_distribution_id(), m_process_arch(), m_os_build(),
@@ -427,11 +427,8 @@
         m_supports_gpu_plugins = eLazyBoolYes;
       else if (x == "gpu-dyld+")
         m_supports_gdb_remote_gpu_dyld = eLazyBoolYes;
-<<<<<<< HEAD
-=======
       else if (x == "address-spaces+")
         m_supports_address_spaces = true;
->>>>>>> f1343a44
       else if (x == "ReverseContinue+")
         m_supports_reverse_continue = eLazyBoolYes;
       else if (x == "ReverseStep+")
@@ -4498,15 +4495,10 @@
                                  response.GetStringRef().str().c_str());
 }
 
-<<<<<<< HEAD
 void GDBRemoteCommunicationClient::SetFilePassingFD(int fd) {}
-=======
-void GDBRemoteCommunicationClient::SetFilePassingFD(int fd) {}
-
-
-std::vector<AddressSpaceInfo> 
-GDBRemoteCommunicationClient::GetAddressSpaces() {
-  // Get JSON information containing information about the process address 
+
+std::vector<AddressSpaceInfo> GDBRemoteCommunicationClient::GetAddressSpaces() {
+  // Get JSON information containing information about the process address
   // spaces.
   if (!m_supports_address_spaces)
     return {};
@@ -4524,8 +4516,8 @@
       return {};
     }
     if (llvm::Expected<std::vector<AddressSpaceInfo>> info =
-            llvm::json::parse<std::vector<AddressSpaceInfo>>(response.Peek(),
-                                                             "AddressSpaceInfo")) {
+            llvm::json::parse<std::vector<AddressSpaceInfo>>(
+                response.Peek(), "AddressSpaceInfo")) {
       return std::move(*info);
     } else {
       // We don't show JSON parsing errors to the user because they won't
@@ -4539,10 +4531,11 @@
   return {};
 }
 
-
-size_t GDBRemoteCommunicationClient::ReadMemory(
-    ProcessGDBRemote *process, const AddressSpec &addr_spec, 
-    const AddressSpaceInfo &info, void *buf, size_t size, Status &error) {
+size_t GDBRemoteCommunicationClient::ReadMemory(ProcessGDBRemote *process,
+                                                const AddressSpec &addr_spec,
+                                                const AddressSpaceInfo &info,
+                                                void *buf, size_t size,
+                                                Status &error) {
   // Make sure this packet is supported.
   if (!m_supports_address_spaces) {
     error = Status::FromErrorString("address spaces are not supported");
@@ -4585,5 +4578,4 @@
     error = Status::FromErrorString("failed to send qMemRead packet");
   }
   return 0;
-}
->>>>>>> f1343a44
+}